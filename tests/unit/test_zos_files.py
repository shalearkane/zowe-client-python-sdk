--- conflicted
+++ resolved
@@ -2,14 +2,7 @@
 from unittest import TestCase, mock
 from zowe.zos_files_for_zowe_sdk import Files, exceptions
 
-<<<<<<< HEAD
-from unittest import TestCase, mock
-from zowe.zos_files_for_zowe_sdk import Files, exceptions
 
-
-=======
-
->>>>>>> 75fc08a9
 class TestFilesClass(TestCase):
     """File class unit tests."""
 
@@ -24,36 +17,6 @@
 
     def test_object_should_be_instance_of_class(self):
         """Created object should be instance of Files class."""
-<<<<<<< HEAD
-        files = Files(self.connection_dict)
-        self.assertIsInstance(files, Files)
-
-    def test_create_data_set_raises_error_without_required_arguments(self):
-        """Not providing required arguments should raise error."""
-        with self.assertRaises(KeyError):
-            obj = Files(self.connection_dict).create_data_set("DSNAME123", options={
-                "alcunit": "CYL",
-                "dsorg": "PO",
-                "recfm": "FB",
-                "blksize": 6160,
-                "dirblk": 25
-            })
-
-    def test_create_default_data_set_raises_error_for_unsupported_types(self):
-        """Attempting to create a data set that is not part of the suggested list should raise error."""
-        with self.assertRaises(exceptions.UnsupportedDefaultDataSetRequested) as e_info:
-            obj = Files(self.connection_dict).create_default_data_set("DSNAME123", "unsuporrted_type")
-        
-        expected = "Invalid request. The following default options are available: partitioned, sequential, classic, c, binary, vsam."
-        self.assertEqual(str(e_info.exception), expected)
-
-    @mock.patch('requests.Session.send')
-    def test_create_default_dataset_with_partitioned_type(self, mock_send_request):
-        """Test creating a partitioned data set sends a request"""
-        mock_send_request.return_value = mock.Mock(headers={"Content-Type": "application/json"}, status_code=201)
-
-        Files(self.connection_dict).create_default_data_set("dataset_name", "partitioned")
-=======
         files = Files(self.test_profile)
         self.assertIsInstance(files, Files)
 
@@ -115,5 +78,31 @@
         mock_send_request.return_value = mock.Mock(headers={"Content-Type": "application/json"}, status_code=200)
 
         Files(self.test_profile).list_unix_file_systems("file_system_name")
->>>>>>> 75fc08a9
+        mock_send_request.assert_called_once()
+
+    def test_create_data_set_raises_error_without_required_arguments(self):
+        """Not providing required arguments should raise error."""
+        with self.assertRaises(KeyError):
+            obj = Files(self.connection_dict).create_data_set("DSNAME123", options={
+                "alcunit": "CYL",
+                "dsorg": "PO",
+                "recfm": "FB",
+                "blksize": 6160,
+                "dirblk": 25
+            })
+
+    def test_create_default_data_set_raises_error_for_unsupported_types(self):
+        """Attempting to create a data set that is not part of the suggested list should raise error."""
+        with self.assertRaises(exceptions.UnsupportedDefaultDataSetRequested) as e_info:
+            obj = Files(self.connection_dict).create_default_data_set("DSNAME123", "unsuporrted_type")
+        
+        expected = "Invalid request. The following default options are available: partitioned, sequential, classic, c, binary, vsam."
+        self.assertEqual(str(e_info.exception), expected)
+
+    @mock.patch('requests.Session.send')
+    def test_create_default_dataset_with_partitioned_type(self, mock_send_request):
+        """Test creating a partitioned data set sends a request"""
+        mock_send_request.return_value = mock.Mock(headers={"Content-Type": "application/json"}, status_code=201)
+
+        Files(self.connection_dict).create_default_data_set("dataset_name", "partitioned")
         mock_send_request.assert_called_once()
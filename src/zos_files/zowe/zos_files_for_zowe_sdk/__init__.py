--- conflicted
+++ resolved
@@ -1,10 +1,6 @@
-<<<<<<< HEAD
-from .files import Files
-from . import exceptions, constants
-=======
 """
 Zowe Python SDK - z/OS Files package
 """
 
 from .files import Files
->>>>>>> bc386f10
+from . import exceptions, constants